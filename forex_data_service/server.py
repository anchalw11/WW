--- conflicted
+++ resolved
@@ -33,17 +33,12 @@
 
 app = Flask(__name__)
 
-<<<<<<< HEAD
-# Enhanced CORS configuration
-CORS(app)
-=======
 # Enhanced CORS configuration for deployment
 CORS(app, 
      origins=["*"], 
      methods=["GET", "POST", "OPTIONS"],
      allow_headers=["Content-Type", "Authorization", "Accept", "Origin", "X-Requested-With"],
      supports_credentials=False)
->>>>>>> 05ec36c2
 
 
 # Cache setup
@@ -217,23 +212,11 @@
         data.columns = data.columns.str.lower()
         result = data[['time', 'open', 'high', 'low', 'close', 'volume']].to_dict(orient='records')
 
-<<<<<<< HEAD
-        # Ensure all required columns are present
-        required_cols = ['time', 'open', 'high', 'low', 'close']
-        if 'volume' in data.columns:
-            required_cols.append('volume')
-        
-        # Replace NaN with None for JSON compatibility
-        data.replace({np.nan: None}, inplace=True)
-        
-        return jsonify(data[required_cols].to_dict('records'))
-=======
         # Cache the result
         cache[cache_key] = {
             'data': result,
             'timestamp': current_time
         }
->>>>>>> 05ec36c2
 
         return jsonify(result)
         
